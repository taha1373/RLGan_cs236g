from torch.backends import cudnn

import argparse
import sys
import torch
from gan_trainer import Trainer
from Losses import ChamferLoss
# from visualizer import Visualizer
from torch.utils.data import DataLoader
from torchvision import transforms, datasets
<<<<<<< HEAD
from AE import AutoEncoder, show_tensor_images
=======
from VAE_c import VAE, show_tensor_images
>>>>>>> 5204b292


class toLatentTsfm(object):
    # class for transforming the images to the latent space
<<<<<<< HEAD
    def __init__(self, ae_model, device):
        # the vae model for transofrmation
        self.ae = ae_model
        # set the vae to the eval mode
        self.ae.eval()
=======
    def __init__(self, vae_model, device):
        # the vae model for transofrmation
        self.vae = vae_model
        # set the vae to the eval mode
        self.vae.eval()
>>>>>>> 5204b292
        self.device = device

    def __call__(self, sample):
        image = sample
        image = image.reshape((1,) + tuple(image.shape)).to(self.device)
<<<<<<< HEAD
        reconImage, z_sample = self.ae(image)
=======
        reconImage, encoding, z_sample = self.vae(image)
>>>>>>> 5204b292
        return z_sample


def str2bool(v):
    return v.lower() in ('true')


def parse_args(args):
    parser = argparse.ArgumentParser()

    parser.add_argument('-d', '--data_path', metavar='DIR', default='GFV_data', help='Path to Complete Point Cloud Data Set')

    parser.add_argument('-s', '--split_value', default=0.9, help='Ratio of train and test data split')

    parser.add_argument('--pretrained_path', default='')

    # Model hyper-parameters
    parser.add_argument('--max_action', type=float, default=10)

    parser.add_argument('--adv_loss', default='wgan-gp', type=str, choices=['wgan-gp', 'hinge'])  #
    parser.add_argument('--l_size', default=32, type=int)
    parser.add_argument('--g_num', type=int, default=5)
    parser.add_argument('--z_dim', type=int, default=1)
    parser.add_argument('--g_conv_dim', type=int, default=64)
    parser.add_argument('--d_conv_dim', type=int, default=64)
    parser.add_argument('--lambda_gp', type=float, default=10, help='gradient penalty')

    # GPU settings
    parser.add_argument('--gpu_id', type=int, default=0, help='gpu ids: e.g. 0, 1. -1 is no GPU')

    # Visualizer Settings
    # parser.add_argument('--name', type=str, default='GFV',
    #                     help='name of the experiment. It decides where to store samples and models')
    # parser.add_argument('--display_winsize', type=int, default=256, help='display window size')
    # parser.add_argument('--display_id', type=int, default=2000, help='window id of the web display')
    # parser.add_argument('--port_id', type=int, default=8099, help='Port id for browser')
    # parser.add_argument('--print_freq', type=int, default=10, help='Print Frequency')

    # Training setting
    parser.add_argument('--total_step', type=int, default=1000000, help='how many times to update the generator')
    parser.add_argument('--d_iters', type=float, default=5)
    parser.add_argument('--batch_size', default=50, type=int)
    parser.add_argument('--num_workers', type=int, default=2)
    parser.add_argument('--g_lr', type=float, default=0.0001)
    parser.add_argument('--d_lr', type=float, default=0.0001)
    parser.add_argument('--lr_decay', type=float, default=0.0)
    parser.add_argument('--beta1', type=float, default=0.5)
    parser.add_argument('--beta2', type=float, default=0.9)

    # using pretrained
    parser.add_argument('--pretrained_num', type=int, default=None)

    # Misc
    parser.add_argument('--train', type=str2bool, default=True)
    parser.add_argument('--parallel', type=str2bool, default=False)
    # parser.add_argument('--use_tensorboard', type=str2bool, default=False)

    # Path
    parser.add_argument('--save_dir', type=str, default='./gan')
    parser.add_argument('--log_path', type=str, default='logs')
    parser.add_argument('--model_save_path', type=str, default='models')
    parser.add_argument('--sample_path', type=str, default='samples')
    parser.add_argument('--attn_path', type=str, default='attn')

    # Step size
    parser.add_argument('--log_step', type=int, default=100)
    parser.add_argument('--sample_step', type=int, default=100)
    parser.add_argument('--model_save_step', type=float, default=2.0)

    return parser.parse_args(args)


if __name__ == "__main__":
    args = sys.argv[1:]
    args = parse_args(args)

    """ GPU training """
    cudnn.benchmark = True
    args.device = torch.device(
        "cuda:%d" % args.gpu_id if torch.cuda.is_available() else "cpu")
    torch.cuda.set_device(args.gpu_id)

    # TODO: add latent_loader
<<<<<<< HEAD
    ae = AutoEncoder()
    ae.load_state_dict(torch.load('models/ae.pth'))
    ae.to(args.device)
    transform = transforms.Compose([transforms.ToTensor(), toLatentTsfm(ae, args.device)])
=======
    vae = VAE()
    vae.load_state_dict(torch.load('models/vae.pth'))
    vae.to(args.device)
    transform = transforms.Compose([transforms.ToTensor(), toLatentTsfm(vae, args.device)])
>>>>>>> 5204b292
    mnistEncoded = datasets.MNIST('.', train=True, transform=transform)
    gan_trainDataLoader = DataLoader(mnistEncoded, shuffle=True, batch_size=args.batch_size)
    latent_loader = gan_trainDataLoader
    # iter_latent = iter(latent_loader)
    # e = next(iter_latent)
    # print(e)
    # print(e.shape)

    # only used for visualization
<<<<<<< HEAD
    model_decoder = ae.decode
=======
    model_decoder = vae.decode
>>>>>>> 5204b292

    chamfer = ChamferLoss(args)

    """ Visualization """
    # visualizer = Visualizer(args)
    #
    # args.display_id = args.display_id + 10
    # args.name = 'Validation'
    # vis_Valid = Visualizer(args)
    # vis_Valida = []
    # args.display_id = args.display_id + 10
    # for i in range(args.batch_size):
    #     vis_Valida.append(Visualizer(args))
    #     args.display_id = args.display_id + 10

    if args.train:
        trainer = Trainer(args, latent_loader, model_decoder, chamfer, show_tensor_images)
        trainer.train()
    else:
        # TODO: add tester
        print('not implemented')
        # tester = Tester(data_loader.loader(), args, valid_loader)
        # tester.test()<|MERGE_RESOLUTION|>--- conflicted
+++ resolved
@@ -8,38 +8,22 @@
 # from visualizer import Visualizer
 from torch.utils.data import DataLoader
 from torchvision import transforms, datasets
-<<<<<<< HEAD
 from AE import AutoEncoder, show_tensor_images
-=======
-from VAE_c import VAE, show_tensor_images
->>>>>>> 5204b292
 
 
 class toLatentTsfm(object):
     # class for transforming the images to the latent space
-<<<<<<< HEAD
     def __init__(self, ae_model, device):
         # the vae model for transofrmation
         self.ae = ae_model
         # set the vae to the eval mode
         self.ae.eval()
-=======
-    def __init__(self, vae_model, device):
-        # the vae model for transofrmation
-        self.vae = vae_model
-        # set the vae to the eval mode
-        self.vae.eval()
->>>>>>> 5204b292
         self.device = device
 
     def __call__(self, sample):
         image = sample
         image = image.reshape((1,) + tuple(image.shape)).to(self.device)
-<<<<<<< HEAD
         reconImage, z_sample = self.ae(image)
-=======
-        reconImage, encoding, z_sample = self.vae(image)
->>>>>>> 5204b292
         return z_sample
 
 
@@ -123,17 +107,10 @@
     torch.cuda.set_device(args.gpu_id)
 
     # TODO: add latent_loader
-<<<<<<< HEAD
     ae = AutoEncoder()
     ae.load_state_dict(torch.load('models/ae.pth'))
     ae.to(args.device)
     transform = transforms.Compose([transforms.ToTensor(), toLatentTsfm(ae, args.device)])
-=======
-    vae = VAE()
-    vae.load_state_dict(torch.load('models/vae.pth'))
-    vae.to(args.device)
-    transform = transforms.Compose([transforms.ToTensor(), toLatentTsfm(vae, args.device)])
->>>>>>> 5204b292
     mnistEncoded = datasets.MNIST('.', train=True, transform=transform)
     gan_trainDataLoader = DataLoader(mnistEncoded, shuffle=True, batch_size=args.batch_size)
     latent_loader = gan_trainDataLoader
@@ -143,11 +120,7 @@
     # print(e.shape)
 
     # only used for visualization
-<<<<<<< HEAD
     model_decoder = ae.decode
-=======
-    model_decoder = vae.decode
->>>>>>> 5204b292
 
     chamfer = ChamferLoss(args)
 
@@ -170,4 +143,4 @@
         # TODO: add tester
         print('not implemented')
         # tester = Tester(data_loader.loader(), args, valid_loader)
-        # tester.test()+        # tester.test()
